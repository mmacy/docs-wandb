--- conflicted
+++ resolved
@@ -385,17 +385,14 @@
       "to": "/guides/hosting"
     },
     {
-<<<<<<< HEAD
       "from": "/guides/hosting/setup",
-      "to": "/guides/hosting/how-to-guides"
+      "to": "/guides/hosting"
     },
     {
       "from": "/guides/hosting/setup/configuration",
       "to": "/guides/hosting"
     },
     {
-=======
->>>>>>> a071f8cc
       "from": "/guides/hosting/setup/intro",
       "to": "/guides/hosting"
     },
