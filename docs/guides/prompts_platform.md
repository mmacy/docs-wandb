--- conflicted
+++ resolved
@@ -7,7 +7,7 @@
 
 ## Visualize
 
-<<<<<<< HEAD
+
 [W&B Prompts](./prompts/intro.md) is a suite of LLMOps tools built for the development of LLM-powered applications. Use W&B Prompts to visualize and inspect the execution flow of your LLMs, analyze the inputs and outputs of your LLMs, view the intermediate results and securely store and manage your prompts and LLM chain configurations.
 
 W&B Prompts provides several solutions for building and monitoring LLM-based apps. Software developers, prompt engineers, ML practitioners, data scientists, and other stakeholders working with LLMs need cutting-edge tools to:
@@ -36,6 +36,3 @@
 
 - Check out more detailed documentation on [Prompts](./prompts/intro.md) or [LLM Monitoring](./weave/prod-mon.md).
 - Learn more about [Weave](./weave/intro.md), our visual development environment that has many LLMOps tools built in.
-=======
-W&B Prompts is the solution for building and evaluating LLM-based apps. Software developers, prompt engineers, ML practitioners, data scientists, and other stakeholders working with LLMs need cutting-edge tools to [explore and debug LLM chains](./prompts/intro.md) and prompts with greater granularity.
->>>>>>> 7811a34c
