---
<<<<<<< HEAD
description: Discover how to launch your jobs.
displayed_sidebar: default
=======
description: Learn how to add jobs to your W&B queue.
>>>>>>> 643c5f7d
---
import Tabs from '@theme/Tabs';
import TabItem from '@theme/TabItem';

# Launch a run

Use W&B launch to queue jobs for execution by a launch agent. The following guide demonstrates how to submit runs to a queue.

## Add jobs to your queue
Add jobs to your queue interactively with the W&B App or programmatically with the CLI.

<Tabs
  defaultValue="app"
  values={[
    {label: 'W&B App', value: 'app'},
    {label: 'CLI', value: 'cli'},
  ]}>
  <TabItem value="app">
Add a job to your queue with the W&B App.

1. Navigate to your W&B Project Page.
2. Select the **Jobs** icon on the left panel:

![](/images/launch/project_jobs_tab_gs.png)

3. The **Jobs** page displays a list of W&B Jobs that were created from previously executed W&B Runs. 

![](/images/launch/view_jobs.png)

4. Select the **Launch** button next to the name of the Job name. A modal will appear on the right side of the page.
5. Within the modal select the:
    * Job version you want to add to your queue from the **Job version** dropdown. In this example we only have one version, so we select `v0`.
    * Select the **Paste from…** button to automatically propagate hyperparameters used from a specific W&B Run. In the following image, we have two runs to choose from.

![](/images/launch/create_starter_queue_gs.png)

6. Next, select **Starter queue** from the **Queue** dropdown to create a queue.
7. Select the **Launch now** button. 


  </TabItem>
    <TabItem value="cli">

Use the `wandb launch` command to add jobs to a queue. Create a JSON configuration with hyperparameter overrides. For example, using the script from the [Quickstart](./quickstart.md) guide, we create a JSON file with the following overrides:

```json
// config.json
{
    "args": [],
    "run_config": {
        "learning_rate": 0,
        "epochs": 0
    },
    "entry_point": []
}
```
W&B Launch will use the default parameters if you do not provide a JSON configuration file.


Provide the name of the queue for the `queue`(`-q`) flag, the name of the job for the `job`(`-j`) flag, and the path to the configuration file for the `config`(`-c`) flag.

```bash
wandb launch -j <job> -q <queue-name> -e <entity-name> -c path/to/config.json
```
If you work within a W&B Team, we suggest you specify the `entity` flag (`-e`) to indicate which entity the queue will use.

  </TabItem>
</Tabs>

## View queued jobs
View jobs added to a queue with the W&B App.

1. Navigate to the W&B App at https://wandb.ai/home.
2. Select **Launch** within the **Applications** section of the left sidebar.
3. Select the **All entities** dropdown and select the entity to filter with.
4. Expand the collapsible queue UI from the Launch Application page to view jobs added to a specific queue.

Each run listed corresponds to a job that was was added to that queue. For example, the following image shows there are two jobs listed in a queue called `Starter queue`. One is called `resilient-snowball` and the other is called `earthy-energy-165`:

![](/images/launch/launch_jobs_status.png)

Find additional information about the jobs such as the:
   - **Run**: The name of the W&B Run assigned to that job.
   - **Job ID**: The name of the job. See [Job naming conventions](create-job#job-naming-conventions) page for information on the default naming assigned to a job.
   - **Project**: The name of the project the run belongs to.
   - **Status**: The status of the queued run. 
   - **Author**: The W&B entity that created the run.
   - **Creation date**: The timestamp when the queue was created.
   - **Start time**: The timestamp when the job started.
   - **Duration**: Time, in seconds, it took to complete the job’s run.


## Status of queued runs

| Status | Description |
| --- | --- |
| **Idle** | The run is in a queue with no active agents. |
| **Queued** | The run is in a queue waiting for an agent to process it. |
| **Starting** | The run has been picked up by an agent but has not yet started. |
| **Running** | The run is currently executing. |
| **Killed** | The job was killed by the user. |
| **Crashed** | The run stopped sending data or did not successfully start. |
| **Failed** | The run ended with a non-zero exit code. |
| **Finished** | The job completed successfully. |<|MERGE_RESOLUTION|>--- conflicted
+++ resolved
@@ -1,10 +1,6 @@
 ---
-<<<<<<< HEAD
 description: Discover how to launch your jobs.
 displayed_sidebar: default
-=======
-description: Learn how to add jobs to your W&B queue.
->>>>>>> 643c5f7d
 ---
 import Tabs from '@theme/Tabs';
 import TabItem from '@theme/TabItem';
