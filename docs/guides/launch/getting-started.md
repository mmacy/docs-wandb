---
description: Getting started guide for W&B Launch.
---
import Tabs from '@theme/Tabs';
import TabItem from '@theme/TabItem';

# Getting started

Follow this guide to get started using W&B Launch. This guide will walk you through the setup of the fundamental components of a launch workflow: a **job**, **launch queue**, and **launch queue**. 

* A **job** is a reusable blueprint for configuring and executing a step of your ML workflow. Jobs can be automatically captured from your workloads when your track those workloads with W&B. In this guide will create and then launch a job that trains a neural network.

* A **launch queue** is a place where you can submit your jobs for execution on a particular compute resource. For example, you might create separate launch queues for submitting jobs that should be run on specific GPU server, or a particular kubernetes cluster. The queue we will create in this guide will be used to submit jobs that will run on your machine via Docker.

* A **launch agent** is a long-running process that polls on one or more launch queues and executes the jobs that it pops from the queue. A launch agent can be started with the `wandb launch-agent` command and is capable on launching jobs onto a multitude of compute platforms, including docker, kubernetes, sagemaker, and more. In this example, you will run a launch agent that will pop jobs from your queue and execute them on its local host using Docker.

## Before you get started
Before you get started, ensure you [enable the W&B Launch UI](./intro.md) and install Docker on the machine where you will run your launch agent.

See the [Docker documentation](https://docs.docker.com/get-docker/) for more information on how to install Docker, and make sure the docker daemon is running on your machine before you proceed.

If you want the agent to make use of GPUs, you will also need to install the [NVIDIA container toolkit](https://docs.nvidia.com/datacenter/cloud-native/container-toolkit/install-guide.html).

## Create a job

Jobs are created automatically from any W&B run that has associated source code. For more details on how source code can be associated with a run, see [these docs](create-job.md).

Copy the following Python code to your machine in a file named `train.py`.

```python
import torch
from torch import nn
from torch.utils.data import DataLoader
from torchvision import transforms
from torchvision.datasets import FashionMNIST

import wandb


class FashionCNN(nn.Module):
    """Simple CNN for Fashion MNIST."""

    def __init__(self):
        super().__init__()
        self.layer1 = nn.Sequential(
            nn.Conv2d(in_channels=1, out_channels=32, kernel_size=3, padding=1),
            nn.BatchNorm2d(32),
            nn.ReLU(),
            nn.MaxPool2d(kernel_size=2, stride=2),
        )
        self.layer2 = nn.Sequential(
            nn.Conv2d(in_channels=32, out_channels=64, kernel_size=3),
            nn.BatchNorm2d(64),
            nn.ReLU(),
            nn.MaxPool2d(2),
        )
        self.fc1 = nn.Linear(in_features=64 * 6 * 6, out_features=600)
        self.drop = nn.Dropout(0.25)
        self.fc2 = nn.Linear(in_features=600, out_features=120)
        self.fc3 = nn.Linear(in_features=120, out_features=10)

    def forward(self, x):
        out = self.layer1(x)
        out = self.layer2(out)
        out = out.view(out.size(0), -1)
        out = self.fc1(out)
        out = self.drop(out)
        out = self.fc2(out)
        out = self.fc3(out)
        return out


def train_fmnist(config):
    # Pass config into wandb.init
    with wandb.init(project="launch-quickstart", config=config):
        
        # Log training code to W&B as an Artifact.
        wandb.run.log_code()

        # Training setup
        config = wandb.config
        device = torch.device("cuda:0" if torch.cuda.is_available() else "cpu")
        model = FashionCNN()
        model.to(device)
        train_dataset = FashionMNIST(
            "./data/", download=True, train=True, transform=transforms.ToTensor()
        )
        train_loader = DataLoader(
            train_dataset, batch_size=config.batch_size, pin_memory=True
        )
        error = nn.CrossEntropyLoss()
        learning_rate = config.learning_rate
        optimizer = torch.optim.Adam(model.parameters(), lr=learning_rate)

        # We can pass our network to wandb.watch and automatically log gradients,
        # weights, topology, and more...
        wandb.watch(model, log="all", log_graph=True)

        # Epoch loop
        iter = 0
        losses = []
        for epoch in range(config.epochs):

            # Iterate over batches of the data
            for _, (images, labels) in enumerate(train_loader):

                iter += 1
                images = images.to(device)
                labels = labels.to(device)
                outputs = model(images)
                loss = error(outputs, labels)
                losses.append(loss.item())

                if iter % 100 == 1:
                    wandb.log(
                        {
                            "train/loss": sum(losses) / len(losses),  # Log average loss
                            "train/losses": wandb.Histogram(losses),  # Log all losses
                            "train/epoch": epoch,
                        }
                    )
                    losses = []

                optimizer.zero_grad()
                loss.backward()
                optimizer.step()


if __name__ == "__main__":
    config = dict(epochs=1, batch_size=32, learning_rate=0.0001)
    train_fmnist(config)
```

The script above initializes a simple neural network and then trains that network to distinguish types of clothing in images from the [fashion MNIST dataset](https://github.com/zalandoresearch/fashion-mnist). The training is tracked with `wandb` and the source code is logged as an Artifact with `wandb.run.log_code()`. This means that when we run this script W&B will automatically create our first job.


To install dependencies and run the script, execute the following commands in your terminal:

```bash
pip install wandb>=0.13.8 torch torchvision
python train.py
```

Let the script run to completion and then move on to the next step. Your console output should look roughly like:

```
wandb: Currently logged in as: user. Use `wandb login --relogin` to force relogin
wandb: Tracking run with wandb version 0.14.0
wandb: Run data is saved locally in /home/user/wandb/run-20230323_120437-p89pnj2u
wandb: Run `wandb offline` to turn off syncing.
wandb: Syncing run comic-firebrand-342
wandb: ⭐️ View project at https://wandb.ai/username/launch-quickstart
wandb: 🚀 View run at https://wandb.ai/username/launch-quickstart/runs/p89pnj2u
wandb: logging graph, to disable use `wandb.watch(log_graph=False)`
wandb: Waiting for W&B process to finish... (success).
wandb: 
wandb: Run history:
wandb: train/epoch ▁▁▁▁▁▁▁▁▁▁▁▁▁▁▁▁▁▁▁
wandb:  train/loss █▃▂▂▁▁▁▁▁▁▁▁▁▁▁▁▁▁▁
wandb: 
wandb: Run summary:
wandb: train/epoch 0
wandb:  train/loss 0.33282
wandb: 
wandb: 🚀 View run comic-firebrand-342 at: https://wandb.ai/username/launch-quickstart/runs/p89pnj2u
wandb: Synced 5 W&B file(s), 1 media file(s), 3 artifact file(s) and 1 other file(s)
wandb: Find logs at: ./wandb/run-20230323_120437-p89pnj2u/logs
```

Navigate to your new **launch-quickstart** project in your W&B account and open the jobs tab from the nav on the left side of the screen.

![](/images/launch/jobs-tab.png)

The **Jobs** page displays a list of W&B Jobs that were created from previously executed W&B Runs. You should see a job named **job-source-launch-quickstart-main.py**. You can edit the name of the job from the jobs page if you would like to make the job a bit more memorable. Click on your job to open a detailed view of your job including the source code and dependencies for the job and a list of runs that have been launched from this job.

## Create a queue

Navigate to [wandb.ai/launch](https://wandb.ai/launch). Click **create queue** button in the top right of the screen to start creating a new launch queue.

When you click the button, a drawer will slide from the right side of your screen and present you with some options for your new queue:

* **Entity**: the owner of the queue, which can either be your W&B account or any W&B team you are a member of. For this demo, we recommend setting up a personal queue.
* **Queue name**: the name of the queue. Make this whatever you want!
* **Resource**: the execution platform for jobs in this queue. Check out the other options, but for this walkthrough we will use the default: **Docker container**.
* **Configuration**: default resource configurations for all jobs placed on this queue. Used to specify arguments for the resource when run. These defaults can be overridden when you enqueue a job.

![](/images/launch/create-queue.gif)

:::info
Add the following resource configuration in order to use GPUs in jobs submitted to this queue:

```json
{
    "gpus": "all"
}
```

The `gpus` key of the resource configuration is used to pass values to the `--gpus` argument of `docker run`. This argument can be used to control which GPUs will be used for by a launch agent when it picks up runs from this queue. For more information, see the relevant [NVIDIA documentation](https://docs.nvidia.com/datacenter/cloud-native/container-toolkit/user-guide.html#gpu-enumeration).

<<<<<<< HEAD
Accepted configuration values include all arguments available for the `docker run` command. For more information, see the [reference](https://docs.docker.com/engine/reference/commandline/run).
=======
For jobs that use tensorflow on GPU, you may also need to specify a custom base image for the container build that the agent will perform in order for your runs to properly utilize GPUs. This can be done by adding an image tag under the `builder.cuda.base_image` key to the resource configuration. For example:

```json
{
    "gpus": "all",
    "builder": {
        "cuda": {
            "base_image": "tensorflow/tensorflow:latest-gpu"
        }
    }
}
```
>>>>>>> 3921f9c6
:::
<!-- TODO: add configuration details for all runners.  Kubernetes to be completed once Kubernetes config refactor completed. -->
<!-- ### Defining your configurations -->


## Add a job to your queue
Head back to the page for your job. It should look something like the image below:
<<<<<<< HEAD
![](@/../../../../images/launch/launch-job.gif)
=======

![](/images/launch/launch-job.gif)
>>>>>>> 3921f9c6

Click the **Launch** button in the top right to launch a new run from this job. A drawer will slide from the right side of your screen and present you with some options for your new run:

* **Job version**: the version of the job to launch. Jobs are versioned like any other W&B Artifact. Different versions of the same job will be created if you make modifications to the software dependencies or source code used to run the job. Since we only have one version, we will select the default **@latest** version.
* **Overrides**: new values for any of jobs inputs. These can be used to change the entrypoint command, arguments, or values in the `wandb.config` of your new run. Our run had 3 values in the `wandb.config`: `epochs`, `batch_size`, and `learning_rate`. We can override any of these values by specifying them in the overrides field. We can also paste values from other runs using this job by clicking the **Paste from...** button.
* **Queue**: the queue to launch the run on. We will select the queue we created in the previous step.
<<<<<<< HEAD
* **Resource config**: This advanced feature allows you to modify the resource config for the specific job being enqueued.
![](@/../../../../images/launch/launch-job-update-resource.gif)
=======
* **Resource config**: This is non-editable and shows the queue configuration, so we can see how our job will be run when we add it to this queue.

![](/images/launch/launch-job.gif)

>>>>>>> 3921f9c6
Once you have configured your job as desired, click the **launch now** button at the bottom of the drawer to enqueue your launch job.

## Start a launch agent

To execute your job, you will need to start a launch agent polling on your launch queue.

1. From [wandb.ai/launch](https://wandb.ai/launch) navigate to the page for your launch queue.
2. Click the **Add an agent** button.
3. A modal will appear with a W&B CLI command. Copy this and paste this command into your terminal.

![](/images/launch/activate_starter_queue_agent.png)

In general, the command to start a launch agent is:

```bash
wandb launch-agent -e <entity-name> -q <queue-name>
```

Within your terminal, you will see the agent begin to poll for queues. The agent should pick up the job you enqueued earlier and begin to execute. First, the agent will build a container image from the job version you selected. Then, the agent will execute the job on its local host via `docker run`.

That’s it! Navigate to your Launch workspace or your terminal to see the status of your launch job. Jobs are executed in first in, first out order (FIFO). All jobs pushed to the queue will use the same resource type and resource arguments.<|MERGE_RESOLUTION|>--- conflicted
+++ resolved
@@ -187,7 +187,8 @@
 ![](/images/launch/create-queue.gif)
 
 :::info
-Add the following resource configuration in order to use GPUs in jobs submitted to this queue:
+
+Accepted configuration values include all arguments available for the `docker run` command. For more information, see the [reference](https://docs.docker.com/engine/reference/commandline/run). Add the following resource configuration in order to use GPUs in jobs submitted to this queue:
 
 ```json
 {
@@ -197,9 +198,6 @@
 
 The `gpus` key of the resource configuration is used to pass values to the `--gpus` argument of `docker run`. This argument can be used to control which GPUs will be used for by a launch agent when it picks up runs from this queue. For more information, see the relevant [NVIDIA documentation](https://docs.nvidia.com/datacenter/cloud-native/container-toolkit/user-guide.html#gpu-enumeration).
 
-<<<<<<< HEAD
-Accepted configuration values include all arguments available for the `docker run` command. For more information, see the [reference](https://docs.docker.com/engine/reference/commandline/run).
-=======
 For jobs that use tensorflow on GPU, you may also need to specify a custom base image for the container build that the agent will perform in order for your runs to properly utilize GPUs. This can be done by adding an image tag under the `builder.cuda.base_image` key to the resource configuration. For example:
 
 ```json
@@ -212,7 +210,6 @@
     }
 }
 ```
->>>>>>> 3921f9c6
 :::
 <!-- TODO: add configuration details for all runners.  Kubernetes to be completed once Kubernetes config refactor completed. -->
 <!-- ### Defining your configurations -->
@@ -220,27 +217,17 @@
 
 ## Add a job to your queue
 Head back to the page for your job. It should look something like the image below:
-<<<<<<< HEAD
-![](@/../../../../images/launch/launch-job.gif)
-=======
 
 ![](/images/launch/launch-job.gif)
->>>>>>> 3921f9c6
 
 Click the **Launch** button in the top right to launch a new run from this job. A drawer will slide from the right side of your screen and present you with some options for your new run:
 
 * **Job version**: the version of the job to launch. Jobs are versioned like any other W&B Artifact. Different versions of the same job will be created if you make modifications to the software dependencies or source code used to run the job. Since we only have one version, we will select the default **@latest** version.
 * **Overrides**: new values for any of jobs inputs. These can be used to change the entrypoint command, arguments, or values in the `wandb.config` of your new run. Our run had 3 values in the `wandb.config`: `epochs`, `batch_size`, and `learning_rate`. We can override any of these values by specifying them in the overrides field. We can also paste values from other runs using this job by clicking the **Paste from...** button.
 * **Queue**: the queue to launch the run on. We will select the queue we created in the previous step.
-<<<<<<< HEAD
 * **Resource config**: This advanced feature allows you to modify the resource config for the specific job being enqueued.
-![](@/../../../../images/launch/launch-job-update-resource.gif)
-=======
-* **Resource config**: This is non-editable and shows the queue configuration, so we can see how our job will be run when we add it to this queue.
-
-![](/images/launch/launch-job.gif)
-
->>>>>>> 3921f9c6
+![](/images/launch/launch-job-update-resource.gif)
+
 Once you have configured your job as desired, click the **launch now** button at the bottom of the drawer to enqueue your launch job.
 
 ## Start a launch agent
