---
description: Launch agent documentation
displayed_sidebar: default
---
import Tabs from '@theme/Tabs';
import TabItem from '@theme/TabItem';

# Start an agent

Start a launch agent to execute jobs from your queues.

## Overview

A **launch agent** is a long-running process that polls on one or more launch queues and executes the jobs that it pops from the queue. A launch agent can be started with the `wandb launch-agent` command and is capable on launching jobs onto a multitude of compute platforms, including docker, kubernetes, sagemaker, and more. The launch agent is implemented entirely in our [open source client library](https://github.com/wandb/wandb/tree/main/wandb/sdk/launch).

## How it works

The agent polls on one or more queues. When the launch agent pops an item from a queue, it will, if necessary, build a container image to execute the run within and then execute that container image on the compute platform targeted by the queue.

These container builds and executions happen asynchronously. To control the max number of concurrent jobs that an agent can perform, pass `-j <num-max-jobs>` to `wandb launch-agent` command or set the `max_jobs` field in the agent config file.

### Compile the job into a container image

If your job contains source code from a git repository or code artifact, the launch agent will build a container image that contains the code and all of the dependencies specified in the job.

If your job was sourced from a container image via the `WANDB_DOCKER` environment variable, then this step is skipped.

Launch currently supports building container images with [Docker](https://docker.com) and [Kaniko](https://github.com/GoogleContainerTools/kaniko). Kaniko should only be used when running the agent in a container, to avoid the security risks associated with running docker-in-docker.

### Execute the run

The launch agent will execute the run in the container image that was built in the previous step or specified in the job. How the agent executes the run depends on the type of queue the job was in.

For example, if the job was in a Docker queue, the agent will execute the run locally with the `docker run` command. If the job was in a Kubernetes queue, the agent will execute the run on a Kubernetes cluster as a [Kubernetes Job](https://kubernetes.io/docs/concepts/workloads/controllers/job/) via the Kubernetes API.

## Agent configuration

The launch agent can be configured with a variety of flags and options. The agent can be configured with a config file or with command line flags. The config file is located at `~/.config/wandb/launch-config.yaml` by default, but the location of the config can be overridden with the `--config` flag. The config file is a YAML file with the following structure:

```yaml
# W&B entity (i.e. user or team) name
entity: <entity-name>

# Max number of concurrent runs to perform. -1 = no limit
max_jobs: -1

# List of queues to poll.
queues:
- default

# Cloud environment config.
environment:
  type: aws|gcp

# Container registry config.
registry:
  type: ecr|gcr

# Container build config.
builder:
  type: docker|kaniko|noop
```

The `environment`, `registry`, and `builder` keys are optional. By default, the agent will use no cloud environment, a local docker registry, and a docker builder.

### Environments

The `environment` key is used to configure the cloud environment that the agent will need to access in order to do its job. If the agent does not require access to cloud resources, this key should be omitted. See the following references for configuring an AWS or GCP environment.

<Tabs
  defaultValue="aws"
  values={[
    {label: 'AWS', value: 'aws'},
    {label: 'GCP', value: 'gcp'},
    {label: 'Azure', value: 'azure'}
  ]}>

<TabItem value="aws">

The AWS environment configuration requires the `region` key to be set. The region should be the AWS region that the agent will be running in. When the agent starts, it will use `boto3` to load the default AWS credentials. See the [boto3 documentation](https://boto3.amazonaws.com/v1/documentation/api/latest/guide/credentials.html#overview) for more information on how to configure default AWS credentials.

```yaml
environment:
  type: aws
  region: <aws-region>
```

</TabItem>

<TabItem value="gcp">

The GCP environment requires the `region` and `project` keys to be set. The region should be the GCP region that the agent will be running in. The project should be the GCP project that the agent will be running in. When the agent starts, it will use `google.auth.default()` to load the default GCP credentials. See the [google-auth documentation](https://google-auth.readthedocs.io/en/latest/reference/google.auth.html#google.auth.default) for more information on how to configure default GCP credentials.

```yaml
environment:
  type: gcp
  region: <gcp-region>
  project: <gcp-project-id>
```

</TabItem>

<TabItem value="azure">

The Azure environment does not require any additional keys to be set. When the agent starts, it will use `azure.identity.DefaultAzureCredential()` to load the default Azure credentials. See the [azure-identity documentation](https://docs.microsoft.com/en-us/python/api/azure-identity/azure.identity.defaultazurecredential?view=azure-python) for more information on how to configure default Azure credentials.

```yaml
environment:
  type: azure
```

</TabItem>

</Tabs>

### Registries

The `registry` key is used to configure the container registry that the agent will use to store container images. If the agent does not require access to a container registry, this key should be omitted.

<Tabs
  defaultValue="ecr"
  values={[
    {label: 'AWS ECR', value: 'ecr'},
    {label: 'GCP Artifact Registry', value: 'gcr'},
    {label: 'Azure Container Registry', value: 'acr'}
  ]}>

<TabItem value="ecr">

Set `type: ecr` to use AWS Elastic Container Registry. In order to use `ecr`, must configure an AWS environment. The `repository` key is required and should be the name of the ECR repository that the agent will use to store container images. The agent will use the region configured in the `environment` key to determine which registry to use.

```yaml
registry:
  # Requires an aws environment configuration.
  type: ecr
  # Name of ECR repository in region configured 
  # in your environment.
  repository: my-ecr-repo.
```

</TabItem>

<TabItem value="gcr">

Set `type: gcr` to use GCP Artifact Registry. In order to use `gcr`, must configure a GCP environment. The `repository` and `image-name` keys are required. The `repository` key should be the name of the Artifact Registry repository that the agent will use to store container images. The agent will use the region and project configured in the `environment` key to determine which registry to use. The `image-name` key should be the name of the image within the repository that the agent will use to store container images.

```yaml
registry:
  # Requires a gcp environment configuration.
  type: gcr
  # Name of artifact repository in project/region configured in your environment.
  repository: my-artifact-repo
  # Name (not tag!) of image within repository where the agent will store images.
  image-name: my-image-name
```

</TabItem>

<TabItem value="acr">

Set `type: acr` to use Azure Container Registry. In order to use `acr`, must configure an Azure environment. You must set the `uri` key to the URI of a repository within an Azure Container Registry. The agent will push images to the repository specified in the URI.

```yaml
registry:
  type: acr
  uri: https://my-registry.azurecr.io/my-repository
```

</TabItem>

</Tabs>

### Builders

The `builder` key is used to configure the container builder that the agent will use to build container images. The `builder` key is not required and if omitted, the agent will use Docker to build images locally.

<Tabs
  defaultValue="docker"
  values={[
    {label: 'Docker', value: 'docker'},
    {label: 'Kaniko', value: 'kaniko'},
    {label: 'Noop', value: 'noop'}
  ]}>

<TabItem value="docker">

Set `type: docker` to use Docker to build images locally. The `docker` builder is selected by default and does not require any additional configuration.

```yaml
builder:
  type: docker
```

</TabItem>

<TabItem value="kaniko">

Set `type: kaniko` and configure either a GCP or AWS environment to use Kaniko to build container images in Kubernetes. The `kaniko` builder requires the `build-context-store` key to be set. The `build-context-store` key should be an S3 or GCS prefix that the agent will use to store build contexts, depending on the environment that is configured. The `build-job-name` can be used to specify a name prefix for the Kubernetes job that the agent will use to build images.

```yaml
builder:
  type: kaniko
  build-context-store: s3://my-bucket/build-contexts/  # s3, gcs, or azure blob storage uri for build context storage
  build-job-name: wandb-image-build  # Kubernetes job name prefix for all builds
```

To specify the `build-context-store` for the `kaniko` builder, you must also configure a cloud environment. The `kaniko` builder supports GCP, AWS, and Azure environments. Please provide the uri in the following formats:

| Cloud | URI |
| --- | --- |
| GCP | `gs://my-bucket/build-contexts/` |
| AWS | `s3://my-bucket/build-contexts/` |
| Azure | `https://my-bucket.blob.core.windows.net/build-contexts/` |

To grant Kaniko builds running in Kubernetes access to your blob and container storage in the cloud, it is strongly recommended that you use either [workload identity](https://cloud.google.com/kubernetes-engine/docs/how-to/workload-identity) if you are using GKE and [IAM roles for service accounts](https://docs.aws.amazon.com/eks/latest/userguide/iam-roles-for-service-accounts.html) if you are using EKS.

You must use [Azure AD Workload Identity](https://learn.microsoft.com/en-us/azure/aks/workload-identity-overview) to provide the agent credentials if you are using AKS.

<<<<<<< HEAD
If you are running your own Kubernetes cluster rather than using AKS, EKS, or GKE, you will need to create a Kubernetes secret that contains the credentials for your cloud environment. To grant access to GCP, this secret should contain a [service account json](https://cloud.google.com/iam/docs/keys-create-delete#creating). To grant access to AWS, this secret should contain an [AWS credentials file](https://docs.aws.amazon.com/sdk-for-php/v3/developer-guide/guide_credentials_profiles.html). You can configure the Kaniko builder to use this secret by setting the following keys in your builder config:
=======
If you are running your own k8s cluster, you will need to create a k8s secret that contains the credentials for your cloud environment. To grant access to GCP, this secret should contain a [service account json](https://cloud.google.com/iam/docs/keys-create-delete#creating). To grant access to AWS, this secret should contain an [AWS credentials file](https://docs.aws.amazon.com/sdk-for-php/v3/developer-guide/guide_credentials_profiles.html). You can configure the Kaniko builder to use this secret by setting the following keys in your builder config:
>>>>>>> 560bdc69

```yaml
builder:
  type: kaniko
  build-context-store: <my-build-context-store>
  secret-name: <Kubernetes-secret-name>
  secret-key: <secret-file-name>
```

</TabItem>

<TabItem value="noop">

The `noop` builder is useful if you want to limit the agent to running pre-built container images. Simply set `type: noop` to prevent your agent from building images.

```yaml
builder:
  type: noop
```

</TabItem>

</Tabs>

## View agents

Navigate to the page for a particular launch queue, and the navigate to the **Agents** tab to view active and inactive agents assigned to the queue. Within this tab you can view the:

- **Agent ID**:  Unique agent identification
- **Status:** The status of the agent. An agent can have a **Killed** or **Polling** status. See status types in the [Launch a run, status of queued runs](launch-jobs.md#status-of-queued-runs) section.
- **Start date:** The date the agent was activated.
- **Host:** The machine the agent is polling on.

![](/images/launch/queues_all_agents.png)<|MERGE_RESOLUTION|>--- conflicted
+++ resolved
@@ -216,11 +216,9 @@
 
 You must use [Azure AD Workload Identity](https://learn.microsoft.com/en-us/azure/aks/workload-identity-overview) to provide the agent credentials if you are using AKS.
 
-<<<<<<< HEAD
+
 If you are running your own Kubernetes cluster rather than using AKS, EKS, or GKE, you will need to create a Kubernetes secret that contains the credentials for your cloud environment. To grant access to GCP, this secret should contain a [service account json](https://cloud.google.com/iam/docs/keys-create-delete#creating). To grant access to AWS, this secret should contain an [AWS credentials file](https://docs.aws.amazon.com/sdk-for-php/v3/developer-guide/guide_credentials_profiles.html). You can configure the Kaniko builder to use this secret by setting the following keys in your builder config:
-=======
-If you are running your own k8s cluster, you will need to create a k8s secret that contains the credentials for your cloud environment. To grant access to GCP, this secret should contain a [service account json](https://cloud.google.com/iam/docs/keys-create-delete#creating). To grant access to AWS, this secret should contain an [AWS credentials file](https://docs.aws.amazon.com/sdk-for-php/v3/developer-guide/guide_credentials_profiles.html). You can configure the Kaniko builder to use this secret by setting the following keys in your builder config:
->>>>>>> 560bdc69
+
 
 ```yaml
 builder:
