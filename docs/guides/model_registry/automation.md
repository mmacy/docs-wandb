---
description: Use an Automation for model CI (automated model evaluation pipelines) and model deployment.
<<<<<<< HEAD
title: Automations for Model CI/CD
=======
title:  Model registry automations 
>>>>>>> 2553564c
displayed_sidebar: default
---
import Tabs from '@theme/Tabs';
import TabItem from '@theme/TabItem';



# Triggering CI/CD events with model registry changes

Create an automation to trigger workflow steps, such as automated model testing and deployment. To create an automation, define the [action](#action-types) you want to occur based on an [event type](#event-types).

For example, you can create a trigger that automatically deploys a model to GitHub when you add a new version of a registered model.

## Event types
An *event* is a change that takes place in the W&B ecosystem. The Model Registry supports two event types: **Linking a new artifact to a registered model** and **Adding a new alias to a version of the registered model**.

:::tip
Use the **Linking a new artifact to a registered model** event type to test new model candidates. Use the **Adding a new alias to a version of the registered model** event type to specify an alias that represents a special step of your workflow, like `deploy`, and any time a new model version has that alias applied.
:::


## Action types
An action is a responsive mutation (internal or external) that occurs as a result of some trigger. There are two types of actions you can create in the Model Registry: [webhooks](#create-a-webhook-automation) and [W&B Launch Jobs](../launch/intro.md).

* Webhooks: Communicate with an external web server from W&B with HTTP requests.
* W&B Launch job: [Jobs](../launch/create-launch-job.md) are reusable, configurable run templates that allow you to quickly launch new [runs](../runs/intro.md) locally on your desktop or external compute resources such as Kubernetes on EKS, Amazon SageMaker, and more. 

<!-- :::tip
Question: When should I use a webhook as opposed to a W&B Launch job? Answer: [INSERT]
::: -->

The following sections describe how to create an automation with webhooks and W&B Launch.

## Create a webhook automation 
Automate a webhook based on an action with the W&B App UI. To do this, you will first establish a webhook, then you will configure the webhook automation. 

### Add a secret for authentication or authorization
Secrets are team-level variables that let you obfuscate private strings such as credentials, API keys, passwords, tokens, and more. W&B recommends you use secrets to store any string that you want to protect the plain text content of.

To use a secret in your webhook, you must first add that secret to your team's secret manager.

:::info
* Only W&B Admins can create, edit, or delete a secret.
* Secrets are available if you use:
  * W&B SaaS public cloud; or
  * W&B Server in an Azure deployment
* Skip this section if the external server you send HTTP POST requests to does not use secrets.  

If you are on deployment type or environment not listed above, please connect with your account team to discuss what options are available for using secrets in W&B and the timeline for integration with GCP's and AWS's secret store. 
:::

There are two types of secrets W&B suggests that you create when you use a webhook automation:

* **Access tokens**: Authorize senders to help secure webhook requests 
* **Secret**: Ensure the authenticity and integrity of data transmitted from payloads

Follow the instructions below to create a webhook:

1. Navigate to the W&B App UI.
2. Click on **Team Settings**.
3. Scroll down the page until you find the **Team secrets** section.
4. Click on the **New secret** button.
5. A modal will appear. Provide a name for your secret in the **Secret name** field.
6. Add your secret into the **Secret** field. 
7. (Optional) Repeat steps 5 and 6 to create another secret (such as an access token) if your webhook requires additional secret keys or tokens to authenticate your webhook.

Specify the secrets you want to use for your webhook automation when you configure the webhook. See the [Configure a webhook](#configure-a-webhook) section for more information. 

:::tip
Once you create a secret, you can access that secret in your W&B workflows with `$`.
:::

### Configure a webhook
Before you can use a webhook, you will first need to configure that webhook in the W&B App UI.

:::info
* Only W&B Admins can configure a webhook for a W&B Team.
* Ensure you already [created one or more secrets](#add-a-secret-for-authentication-or-authorization) if your webhook requires additional secret keys or tokens to authenticate your webhook.
:::

1. Navigate to the W&B App UI.
2. Click on **Team Settings**.
4. Scroll down the page until you find the **Webhooks** section.
5. Click on the **New webhook** button.  
6. Provide a name for your webhook in the **Name** field.
7. Provide the endpoint URL for the webhook in the **URL** field.
8. (Optional) From the **Secret** dropdown menu, select the secret you want to use to authenticate the webhook payload.
9. (Optional) From the **Access token** dropdown menu, select the access token you want to use to authorize the sender.
9. (Optional) From the **Access token** dropdown menu select additional secret keys or tokens required to authenticate a webhook  (such as an access token).

:::note
See the [Troubleshoot your webhook](#troubleshoot-your-webhook) section to view where the secret and access token are specified in
the POST request.
:::


### Add a webhook 
Once you have a webhook configured and (optionally) a secret, navigate to the Model Registry App at [https://wandb.ai/registry/model](https://wandb.ai/registry/model).

1. From the **Event type** dropdown, select an [event type](#event-types).
![](/images/models/webhook_select_event.png)
2. (Optional) If you selected **A new version is added to a registered model** event, provide the name of a registered model from the **Registered model** dropdown. 
![](/images/models/webhook_new_version_reg_model.png)
3. Select **Webhooks** from the **Action type** dropdown. 
4. Click on the **Next step** button.
5. Select a webhook from the **Webhook** dropdown.
![](/images/models/webhooks_select_from_dropdown.png)
6. (Optional) Provide a payload in the JSON expression editor. See the [Example payload](#example-payloads) section for common use case examples.
7. Click on **Next step**.
8. Provide a name for your webhook automation in the **Automation name** field. 
![](/images/models/webhook_name_automation.png)
9. (Optional) Provide a description for your webhook. 
10. Click on the **Create automation** button.



### Example payloads

The following tabs demonstrate example payloads based on common use cases. Within the examples they reference the following keys to refer to condition objects in the payload parameters:
* `${event_type}` Refers to the type of event that triggered the action.
* `${event_author}` Refers to the user that triggered the action.
* `${artifact_version}` Refers to the specific artifact version that triggered the action. Passed as an artifact instance.
* `${artifact_version_string}` Refers to the specific artifact version that triggered the action. Passed as a string.
* `${artifact_collection_name}` Refers to the name of the artifact collection that the artifact version is linked to.
* `${project_name}` Refers to the name of the project owning the mutation that triggered the action.
* `${entity_name}` Refers to the name of the entity owning the mutation that triggered the action.


<Tabs
  defaultValue="github"
  values={[
    {label: 'GitHub repository dispatch', value: 'github'},
    {label: 'Microsoft Teams notification', value: 'microsoft'},
    {label: 'Slack notifications', value: 'slack'},
  ]}>
  <TabItem value="github">

  
  Send a repository dispatch from W&B to trigger a GitHub action. For example, suppose you have workflow that accepts a repository dispatch as a trigger for the `on` key:

  ```yaml
  on:
    repository_dispatch:
      types: LINK_MODEL
  ```

  The payload for the repository might look something like:

  ```json
  {
    "event_type": "${event_type}",
    "client_payload": 
    {
      "event_author": "${event_author}",
      "artifact_version": "${artifact_version}",
      "artifact_version_string": "${artifact_version_string}",
      "artifact_collection_name": "${artifact_collection_name}",
      "project_name": "${project_name}",
      "entity_name": "${entity_name}"
      }
  }

  ```

  Where template strings render depending on the event or model version the automation is configured for. `${event_type}` will render as either "LINK_ARTIFACT" or "ADD_ARTIFACT_ALIAS". See below for an example mapping:

  ```json
  ${event_type} --> "LINK_ARTIFACT" or "ADD_ARTIFACT_ALIAS"
  ${event_author} --> "<wandb-user>"
  ${artifact_version} --> "wandb-artifact://_id/QXJ0aWZhY3Q6NTE3ODg5ODg3""
  ${artifact_version_string} --> "<entity>/model-registry/<registered_model_name>:<alias>"
  ${artifact_collection_name} --> "<registered_model_name>"
  ${project_name} --> "model-registry"
  ${entity_name} --> "<entity>"
  ```

  Use template strings to dynamically pass context from W&B to GitHub Actions and other tools. If those tools can call Python scripts, they can consume the registered model artifacts through the [W&B API](../artifacts/download-and-use-an-artifact.md).

  For more information about repository dispatch, see the [official documentation on the GitHub Marketplace](https://github.com/marketplace/actions/repository-dispatch).  

  </TabItem>
  <TabItem value="microsoft">

  Configure an ‘Incoming Webhook' to get the webhook URL for your Teams Channel by configuring. The following is an example payload:
  
  ```json 
  {
  "@type": "MessageCard",
  "@context": "http://schema.org/extensions",
  "summary": "New Notification",
  "sections": [
    {
      "activityTitle": "Notification from WANDB",
      "text": "This is an example message sent via Teams webhook.",
      "facts": [
        {
          "name": "Author",
          "value": "${event_author}"
        },
        {
          "name": "Event Type",
          "value": "${event_type}"
        }
      ],
      "markdown": true
    }
  ]
  }
  ```
  You can use template strings to inject W&B data into your payload at the time of execution (as shown in the Teams example above).


  </TabItem>
  <TabItem value="slack">

  Setup your Slack app and add an incoming webhook integration with the instructions highlighted in the [Slack API documentation](https://api.slack.com/messaging/webhooks). Ensure that you have the secret specified under `Bot User OAuth Toke`n as your W&B webhook’s access token. 
  
  The following is an example payload:

  ```json
    {
        "text": "New alert from WANDB!",
    "blocks": [
        {
                "type": "section",
            "text": {
                "type": "mrkdwn",
                "text": "Registry event: ${event_type}"
            }
        },
            {
                "type":"section",
                "text": {
                "type": "mrkdwn",
                "text": "New version: ${artifact_version_string}"
            }
            },
            {
            "type": "divider"
        },
            {
                "type": "section",
            "text": {
                "type": "mrkdwn",
                "text": "Author: ${event_author}"
            }
            }
        ]
    }
  ```

  </TabItem>
</Tabs>

:::info
See this W&B [report](https://wandb.ai/wandb/wandb-model-cicd/reports/Model-CI-CD-with-W-B--Vmlldzo0OTcwNDQw) to learn how to use a Github Actions webhook automation for Model CI. Check out this [GitHub repository](https://github.com/hamelsmu/wandb-modal-webhook) to learn how to create model CI with a Modal Labs webhook. 
:::

### Troubleshoot your webhook

The following bash script generates a POST request similar to the POST request W&B sends to your webhook automation when it is triggered.

Copy and paste the code below into a shell script to troubleshoot your webhook. Specify your own values for the following:

* `ACCESS_TOKEN`
* `SECRET`
* `PAYLOAD`
* `API_ENDPOINT`


```sh title="webhook_test.sh"
#!/bin/bash

# Your access token and secret
ACCESS_TOKEN="your_api_key" 
SECRET="your_api_secret"

# The data you want to send (for example, in JSON format)
PAYLOAD='{"key1": "value1", "key2": "value2"}'

# Generate the HMAC signature
# For security, Wandb includes the X-Wandb-Signature in the header computed 
# from the payload and the shared secret key associated with the webhook 
# using the HMAC with SHA-256 algorithm.
SIGNATURE=$(echo -n "$PAYLOAD" | openssl dgst -sha256 -hmac "$SECRET" -binary | base64)

# Make the cURL request
curl -X POST \
  -H "Content-Type: application/json" \
  -H "Authorization: Bearer $ACCESS_TOKEN" \
  -H "X-Wandb-Signature: $SIGNATURE" \
  -d "$PAYLOAD" API_ENDPOINT
```

## Create a launch automation
Automatically start a W&B Job. 

:::info
This section assumes you already have created a job, a queue, and have an active agent polling. For more information, see the [W&B Launch docs](../launch/intro.md). 
:::


1. From the **Event type** dropdown, select an event type. See the [Event type](#event-types) section for information on supported events.
2. (Optional) If you selected **A new version is added to a registered model** event, provide the name of a registered model from the **Registered model** dropdown. 
3. Select **Jobs** from the **Action type** dropdown. 
4. Select a W&B Launch job from the **Job** dropdown.  
5. Select a version from the **Job version** dropdown.
6. (Optional) Provide hyperparameter overrides for the new job.
7. Select a project from the **Destination project** dropdown.
8. Select a queue to enqueue your job to.  
9. Click on **Next step**.
10. Provide a name for your webhook automation in the **Automation name** field. 
11. (Optional) Provide a description for your webhook. 
12. Click on the **Create automation** button.

See this example [report](https://wandb.ai/examples/wandb_automations/reports/Model-CI-with-W-B-Automations--Vmlldzo0NDY5OTIx) for an end to end example on how to create an automation for model CI with W&B Launch.
## View automation

View automations associated to a registered model from the W&B App UI. 

1. Navigate to the Model Registry App at [https://wandb.ai/registry/model](https://wandb.ai/registry/model).
2. Select on a registered model. 
3. Scroll to the bottom of the page to the **Automations** section.

Within the Automations section you can find the following properties of automations created for the model you selected:

- **Trigger type**: The type of trigger that was configured.
- **Action type**: The action type that triggers the automation. Available options are Webhooks and Launch.
- **Action name**: The action name you provided when you created the automation.
- **Queue**: The name of the queue the job was enqueued to. This field is left empty if you selected a webhook action type.

## Delete an automation
Delete an automation associated with a model. Actions in progress are not affected if you delete that automation before the action completes. 

1. Navigate to the Model Registry App at [https://wandb.ai/registry/model](https://wandb.ai/registry/model).
2. Click on a registered model. 
3. Scroll to the bottom of the page to the **Automations** section.
4. Hover your mouse next to the name of the automation and click on the kebob (three vertical dots) menu. 
5. Select **Delete**.


<!-- # Automate workflows
Create an automation to trigger workflow steps based on an event you configure. For example, you can create an event that automatically tests new models versions added to a registered model. Automations are executed on your own infrastructure with [W&B Launch](../launch/intro.md).  

:::tip
Before you get started, ensure you create a W&B Launch [job](../launch/create-launch-job.md), [queue](../launch/setup-launch.md), and have an [agent polling](../launch/run-agent.md). For more information, see the [Launch documentation](../launch/intro.md).

:::

## Automation event types
There are two types of events that can trigger an action:

1. **A new version is added to a registered model**: Each time a new model version is linked, this automation will run. This is useful for Model CI — run testing on each new model candidate. 

2. **An artifact alias is added**: Specify an alias that represents a special step of your workflow, like `deploy`, and any time a new model version has that alias applied, it will automatically run this automation. This would let you automatically trigger a deployment job.

![](/images/models/automations_sidebar_step_1.png)


## Create an automation
1. Navigate to the W&B Model Registry app at [https://wandb.ai/registry/model](https://wandb.ai/registry/model).
2. Select **View details** next to the name of the registered model you want to create an automation for.
3. Scroll down the page to the **Automations** section.
![](/images/models/automations_section_in_registry.png)
4. Click on the **New automation** button. 
5. A UI modal will appear. Complete the steps described in the modal.

<!-- Will complete this with the new webhook docs  -->
<|MERGE_RESOLUTION|>--- conflicted
+++ resolved
@@ -1,10 +1,6 @@
 ---
 description: Use an Automation for model CI (automated model evaluation pipelines) and model deployment.
-<<<<<<< HEAD
-title: Automations for Model CI/CD
-=======
 title:  Model registry automations 
->>>>>>> 2553564c
 displayed_sidebar: default
 ---
 import Tabs from '@theme/Tabs';
