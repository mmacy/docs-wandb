--- conflicted
+++ resolved
@@ -115,11 +115,7 @@
 )
 
 panel_grids = wr.PanelGrid(
-<<<<<<< HEAD
     runsets=[wr.RunSet(project="<project-name>", entity="<entity-name>")]
-=======
-    runsets=[wr.Runset(project='<project-name>', entity='<entity-name>')]
->>>>>>> b559226f
 )
 
 report.blocks = [panel_grids]
@@ -138,7 +134,6 @@
 )
 
 panel_grids = wr.PanelGrid(
-<<<<<<< HEAD
     panels=[
         wr.LinePlot(
             title="line title",
@@ -182,51 +177,7 @@
     ],
     runsets=[wr.RunSet(project="<project-name>", entity="<entity-name>")],
 )
-=======
-        panels=[
-            wr.LinePlot(
-                title="line title",
-                x="x",
-                y=["y"],
-                range_x=[0, 100],
-                range_y=[0, 100],
-                log_x=True,
-                log_y=True,
-                title_x="x axis title",
-                title_y="y axis title",
-                ignore_outliers=True,
-                groupby='hyperparam1',
-                groupby_aggfunc="mean",
-                groupby_rangefunc="minmax",
-                smoothing_factor=0.5,
-                smoothing_type="gaussian",
-                smoothing_show_original=True,
-                max_runs_to_show=10,
-                plot_type="stacked-area",
-                font_size="large",
-                legend_position="west",
-            ),
-            wr.ScatterPlot(
-                title="scatter title",
-                x="y",
-                y="y",
-                # z='x',
-                range_x=[0, 0.0005],
-                range_y=[0, 0.0005],
-                # range_z=[0,1],
-                log_x=False,
-                log_y=False,
-                # log_z=True,
-                running_ymin=True,
-                running_ymean=True,
-                running_ymax=True,
-                font_size="small",
-                regression=True,
-            )
-				],
-	runsets=[wr.Runset(project='<project-name>', entity='<entity-name>')]
-		)
->>>>>>> b559226f
+
 
 report.blocks = [panel_grids]
 report.save()
