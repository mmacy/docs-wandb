--- conflicted
+++ resolved
@@ -3,20 +3,16 @@
 displayed_sidebar: default
 ---
 
-# Restricted projects 
+# Restrict projects 
 
-Define the scope of a W&B project to grant and limit who can view, edit, and submit W&B runs to your projects. Only the owner of the project, or a team admin, can edit or set a project's scope.
+Define the scope of a W&B project grant access or limit who can view, edit, and submit W&B runs to your projects. Only the owner of the project, or a team admin, can edit or set a project's scope.
 
-<<<<<<< HEAD
 ## Project scope types
 There are four project scopes you can choose from. In order of most public to most private, they are: 
 * _Open_: Anyone can submit runs or reports.
 * _Public_: Anyone can view this project. Only your team can edit.
 * _Team_: Only your team can view and edit this project.
 * _Restricted_: Only invited members can view this project. Public sharing is disabled.
-=======
-AI practitioners manage their workflows within projects in a W&B team. There are different project scopes possible in the order of most public to most private - _Open_, _Public_, _Team_ and _Restricted_. Users can utilize the _Restricted_ scope to collaborate on workflows related to sensitive or confidential data.
->>>>>>> ef9db46d
 
 <!-- Each member inherits their team scoped role when you add them to your restricted project. -->
 
@@ -77,27 +73,23 @@
 5. Provide one or more names of W&B Team members in the **Invite team members** field.
 
 :::caution
-All members of a team lose access to a project if you change the project's scope from **Team** to **Restricted**, unless you invite team members. 
+* All members of a team lose access to a project if you change the project's scope from **Team** to **Restricted**, unless you invite those team members to the project. 
+* If you remove a team member when editing a restricted project, they do not have access to that project anymore.
 :::
 
-
 :::info
-If you want to use a team-level service account in a restricted project, you should invite or add that as a team member to the project. Otherwise a team-level service account can not access a restricted project by default.
+If you want to use a team-level service account in a restricted project, you should invite or add that specifically to the project. Otherwise a team-level service account can not access a restricted project by default.
 :::
 
 <!-- ## Editing a restricted project
 
-If you are the owner of a restricted project you or a team admin can edit it by using the `Edit project details` button in the project overview tab, and add or remove team members from the opened interface. You can also change the scope of the project to _Team_ if needed. If you remove a team member when editing a restricted project, they do not have access to that project any further.
+If you are the owner of a restricted project you or a team admin can edit it by using the `Edit project details` button in the project overview tab, and add or remove team members from the opened interface. You can also change the scope of the project to _Team_ if needed.
 
  -->
 
-
+<!-- ![](/images/hosting/restricted_project_edit.png) -->
 ## Other key things to note
 
-<<<<<<< HEAD
-<!-- ![](/images/hosting/restricted_project_edit.png) -->
-=======
 * You can not move runs from a restricted project, but you can move runs from a non-restricted project to a restricted one.
-* You can convert the visibility of a restricted project to only _Team_ scope, irrespective of the team privacy setting `Make all future team projects private (public sharing not allowed)`.
-* If the owner of a restricted project is not part of the parent team anymore, the team admin should change the owner to ensure seamless operations in the project.
->>>>>>> ef9db46d
+* You can convert the visibility of a restricted project to only **Team** scope, irrespective of the team privacy setting **Make all future team projects private (public sharing not allowed)**.
+* If the owner of a restricted project is not part of the parent team anymore, the team admin should change the owner to ensure seamless operations in the project.