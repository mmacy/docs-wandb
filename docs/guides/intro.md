---
<<<<<<< HEAD
description: >-
  An overview of what is Weights & Biases along with links on how to get started
  if you are a first time user.
slug: /
displayed_sidebar: default
=======
description: An overview of what is Weights & Biases along with links on how to get started if you are a first time user.
slug: /guide
>>>>>>> 643c5f7d
---

# What is Weights & Biases?

Weights & Biases is the machine learning platform for developers to build better models faster. Use W&B's lightweight, interoperable tools to quickly track experiments, version and iterate on datasets, evaluate model performance, reproduce models, visualize results and spot regressions, and share findings with colleagues.
Set up W&B in 5 minutes, then quickly iterate on your machine learning pipeline with the confidence that your datasets and models are tracked and versioned in a reliable system of record.

<!-- ![](@site/static/images/general/diagram_2021.png) -->

## Are you a first-time user of W&B?

If this is your first time using W&B we suggest you explore the following:

1. Experience Weights & Biases in action, [run an example introduction project with Google Colab](http://wandb.me/intro).
1. Read through the [Quickstart](../quickstart.md) for a quick overview of how and where to add W&B to your code.
1. Read [How does Weights & Biases work?](#how-does-weights--biases-work) This section provides an overview of the building blocks of W&B.
1. Explore our [Integrations guide](./integrations/intro.md) and our [W&B Easy Integration YouTube](https://www.youtube.com/playlist?list=PLD80i8An1OEGDADxOBaH71ZwieZ9nmPGC) playlist for information on how to integrate W&B with your preferred machine learning framework.
1. View the [API Reference guide](../ref/README.md) for technical specifications about the W&B Python Library, CLI, and Weave operations.

## How does Weights & Biases work?

We recommend you read the following sections in this order if you are a first-time user of W&B:

1. Learn about [Runs](./runs/intro.md), W&B's basic unit of computation.
2. Create and track machine learning experiments with [Experiments](./track/intro.md).
3. Discover W&B's flexible and lightweight building block for dataset and model versioning with [Artifacts](./artifacts/intro.md).
4. Automate hyperparameter search and explore the space of possible models with [Sweeps](./sweeps/intro.md).
<<<<<<< HEAD
6. Manage the model lifecycle from training to production with [Model Management](./models/intro.md).
7. Visualize predictions across model versions with our [Data Visualization](./data-vis/intro.md) guide.
8. Organize W&B Runs, embed and automate visualizations, describe your findings, and share updates with collaborators with [Reports](./reports/intro.md).
=======
5. Manage the model lifecycle from training to production with [Model Management](./models/intro.md).
6. Visualize predictions across model versions with our [Data Visualization](./data-vis/intro.md) guide.
7. Organize W&B Runs, embed and automate visualizations, describe your findings, and share updates with collaborators with [Reports](./reports/intro.md).
>>>>>>> 643c5f7d
<|MERGE_RESOLUTION|>--- conflicted
+++ resolved
@@ -1,14 +1,9 @@
 ---
-<<<<<<< HEAD
 description: >-
   An overview of what is Weights & Biases along with links on how to get started
   if you are a first time user.
 slug: /
 displayed_sidebar: default
-=======
-description: An overview of what is Weights & Biases along with links on how to get started if you are a first time user.
-slug: /guide
->>>>>>> 643c5f7d
 ---
 
 # What is Weights & Biases?
@@ -36,12 +31,6 @@
 2. Create and track machine learning experiments with [Experiments](./track/intro.md).
 3. Discover W&B's flexible and lightweight building block for dataset and model versioning with [Artifacts](./artifacts/intro.md).
 4. Automate hyperparameter search and explore the space of possible models with [Sweeps](./sweeps/intro.md).
-<<<<<<< HEAD
-6. Manage the model lifecycle from training to production with [Model Management](./models/intro.md).
-7. Visualize predictions across model versions with our [Data Visualization](./data-vis/intro.md) guide.
-8. Organize W&B Runs, embed and automate visualizations, describe your findings, and share updates with collaborators with [Reports](./reports/intro.md).
-=======
 5. Manage the model lifecycle from training to production with [Model Management](./models/intro.md).
 6. Visualize predictions across model versions with our [Data Visualization](./data-vis/intro.md) guide.
-7. Organize W&B Runs, embed and automate visualizations, describe your findings, and share updates with collaborators with [Reports](./reports/intro.md).
->>>>>>> 643c5f7d
+7. Organize W&B Runs, embed and automate visualizations, describe your findings, and share updates with collaborators with [Reports](./reports/intro.md).