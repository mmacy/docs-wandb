--- conflicted
+++ resolved
@@ -155,7 +155,7 @@
 
 ### 4) Turn on model Checkpoints and Versioning
 
-<<<<<<< HEAD
+
 <summary>How to Fine-Tune Hugging Face Transformers on a Custom Dataset</summary>
 
 We fine tune a DistilBERT transformer for sentiment analysis (binary classification) on a custom IMDB dataset.
@@ -167,11 +167,8 @@
 
 ### Turn on model versioning
 
-Using [Weights & Biases' Artifacts](https://docs.wandb.ai/artifacts), you can store up to 100GB of models and datasets. Logging your Hugging Face model to W&B Artifacts can be done by setting a W&B environment variable called `WANDB_LOG_MODEL` to one of `end`, `checkpoint` or `"false"`. If set to "end", the model will be uploaded at the end of training. If set to "checkpoint", the checkpoint will be uploaded every args.save_steps . If set to "false", the model will not be uploaded. Use along with `load_best_model_at_end` to upload best model.
-=======
-Using [Weights & Biases' Artifacts](https://docs.wandb.ai/artifacts), you can store up to 100GB of models and datasets. Logging your Hugging Face model to W&B Artifacts can be done by setting a W&B environment variable called `WANDB_LOG_MODEL` to one of `'end'` or `'checkpoint'`.
-`'end'` logs only the final model while `'checkpoint'` logs the model checkpoints every [`save_steps`](https://huggingface.co/docs/transformers/main/en/main_classes/trainer#transformers.TrainingArguments.save_steps) in the [`TrainingArguments`](https://huggingface.co/docs/transformers/main/en/main_classes/trainer#transformers.TrainingArguments).
->>>>>>> 214d7a1e
+Using [Weights & Biases' Artifacts](https://docs.wandb.ai/artifacts), you can store up to 100GB of models and datasets. Logging your Hugging Face model to W&B Artifacts can be done by setting a W&B environment variable called `WANDB_LOG_MODEL` to one of `end`, `checkpoint` or `"false"`. If set to "end", the model will be uploaded at the end of training. If set to "checkpoint", the checkpoint will be uploaded every `args.save_steps` from the [`TrainingArguments`](https://huggingface.co/docs/transformers/main/en/main_classes/trainer#transformers.TrainingArguments). Use along with `load_best_model_at_end` to upload the best model.
+
 
 <Tabs
   defaultValue="cli"
@@ -182,22 +179,15 @@
   <TabItem value="cli">
 
 ```bash
-<<<<<<< HEAD
+
 WANDB_LOG_MODEL="checkpoint"
-=======
-WANDB_LOG_MODEL='end'
->>>>>>> 214d7a1e
 ```
 
   </TabItem>
   <TabItem value="notebook">
 
 ```python
-<<<<<<< HEAD
 %env WANDB_LOG_MODEL="checkpoint"
-=======
-%env WANDB_LOG_MODEL='end'
->>>>>>> 214d7a1e
 ```
 
   </TabItem>
