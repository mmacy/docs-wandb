---
slug: /guides/models
<<<<<<< HEAD
description: Manage the model lifecycle from training to production
displayed_sidebar: default
=======
description: Model registry to manage the model lifecycle from training to production
>>>>>>> e7884558
---

# Models 

Use W&B Models as a central system of record for your best models, standardized and organized in a model registry across projects and teams.

## Model registry features
* **Versioning**: Bookmark your best model versions for each machine learning task
* **Lifecycle**: Move model versions through the lifecycle from staging to production
* **Lineage**: Audit the history of changes to production models

![](/images/models/models_landing_page.png)

## How it works
Track and manage your trained models with a few simple steps.

1. **Log model versions**: In your training script, add a couple lines of code to save the model files as an artifact to W&B.
2. **Compare performance**: Check live charts to compare the metrics and sample predictions from model training and validation. Identify which model version performed the best.
3. **Link to registry**: Bookmark the best model version by linking it to a registered model, either programmatically in Python or manually in the W&B UI.
4. **Test and deploy**: Transition model versions through customizable workflows stages, such as `staging` and `production`.

## How to get started
[Try the Quickstart](/guides/models/quickstart) to log and link a sample model in just two minutes.

<!-- 
Use the W&B Model Registry as a central system of record for models.

* Create Registered Models to organize your best model versions for a given task
* Track a model moving into staging and production
* See a history of all changes, including who moved a model to production -->

<!-- ### Watch the 1 minute video walkthrough -->

<!-- {% embed url="https://www.youtube.com/watch?v=jy9Pk9riwZI" %} -->

<!-- ## Model Registry Features

### Model Versioning

Iterate to get the best model version for a task, and catalog all the changes along the way.

* Track every model version in a central repository
* Browse and compare model versions
* Capture training metrics and hyperparameters

### Model Lineage

Document and reproduce the complete pipeline of model training and evaluation.

* Identify the exact dataset version the model trained on
* Restore the training code, including git commit and diff patch
* Get back to the model’s hyperparameters and other metadata for reproducibility
* Dig in to upstream jobs that can affect model performance

### Model Lifecycle

Manage the process as a model moves from training through staging to production.

* Highlight the best model versions that are being evaluated for production
* Communicate where a model version is in the process — staging, production etc
* Review the history of model versions that moved through each stage

## Model Registry Pilot Limits

This new feature is now turned on for all users to try for free, up to:

* 5 Registered Models, with unlimited versions linked to each model
* 10 most recent steps of Action History shown in the UI for each registered model

## Explore more
* Read [Model Management Concepts](./model-management-concepts.md) for more information on basic Model Management concepts.
<<<<<<< HEAD
* Follow the steps in the [Walkthrough](./walkthrough.md) to learn how to use Model Management.
=======
* Follow the steps in the [Walkthrough](./walkthrough.md) to learn how to use Model Management. -->
>>>>>>> e7884558
<|MERGE_RESOLUTION|>--- conflicted
+++ resolved
@@ -1,11 +1,6 @@
 ---
 slug: /guides/models
-<<<<<<< HEAD
-description: Manage the model lifecycle from training to production
-displayed_sidebar: default
-=======
 description: Model registry to manage the model lifecycle from training to production
->>>>>>> e7884558
 ---
 
 # Models 
@@ -77,8 +72,4 @@
 
 ## Explore more
 * Read [Model Management Concepts](./model-management-concepts.md) for more information on basic Model Management concepts.
-<<<<<<< HEAD
-* Follow the steps in the [Walkthrough](./walkthrough.md) to learn how to use Model Management.
-=======
 * Follow the steps in the [Walkthrough](./walkthrough.md) to learn how to use Model Management. -->
->>>>>>> e7884558
