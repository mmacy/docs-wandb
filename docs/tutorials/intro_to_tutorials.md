---
description: Get started using Weights & Biases with interactive tutorials.
slug: /tutorials
---

# W&B Tutorials

The following tutorials take you through the fundamentals of W&B for machine learning experiment tracking, model evaluation, hyperparameter tuning, model and dataset versioning, and more.

1. [Track experiments](/tutorials/experiments) 
2. [Visualize predictions](/tutorials/tables)
3. [Tune hyperparameters](/tutorials/sweeps)
4. [Track models and datasets](/tutorials/artifacts)
5. [Register models](/tutorials/models)
6. [Iterate on LLMs](/tutorials/prompts)

<<<<<<< HEAD
## Popular ML framework tutorials
See the following tutorials for step by step information on how to use popular ML frameworks and libraries with W&B:
=======
## Use W&B with popular ML frameworks
>>>>>>> ad0d1cb0

- [PyTorch](/tutorials/pytorch)
- [PyTorch Lightning](/tutorials/lightning)
- [HuggingFace 🤗 Transformers](/tutorials/huggingface)
- Tensorflow
    - [Track experiments](/tutorials/tensorflow)
    - [Tune hyperparameters](/tutorials/tensorflow_sweeps)
- Keras
    - [Track experiments](/tutorials/keras)
    - [Visualize predictions](/tutorials/keras_tables)
    - [Model Checkpointing](/tutorials/keras_models)
- XGBoost
    - [Tune hyperparameters](/tutorials/xgboost_sweeps)



## Other resources

Visit the W&B AI Academy to learn how to train, fine-tune and use LLMs in your applications. Implement MLOps and LLMOps solutions. Tackle real-world ML challenges with W&B courses.

- Large Language Models (LLMs)
    - [LLM Engineering: Structured Outputs](https://www.wandb.courses/courses/steering-language-models?utm_source=wandb_docs&utm_medium=code&utm_campaign=tutorials)
    - [Building LLM-Powered Apps](https://www.wandb.courses/courses/building-llm-powered-apps?utm_source=wandb_docs&utm_medium=code&utm_campaign=tutorials)
    - [Training and Fine-tuning Large Language Models](https://www.wandb.courses/courses/training-fine-tuning-LLMs?utm_source=wandb_docs&utm_medium=code&utm_campaign=tutorials)
- Effective MLOps
    - [Model CI/CD](https://www.wandb.courses/courses/enterprise-model-management?utm_source=wandb_docs&utm_medium=code&utm_campaign=tutorials)
    - [Effective MLOps: Model Development](https://www.wandb.courses/courses/effective-mlops-model-development?utm_source=wandb_docs&utm_medium=code&utm_campaign=tutorials)
    - [CI/CD for Machine Learning (GitOps)](https://www.wandb.courses/courses/ci-cd-for-machine-learning?utm_source=wandb_docs&utm_medium=code&utm_campaign=tutorials)
    - [Data Validation in Production ML Pipelines](https://www.wandb.courses/courses/data-validation-for-machine-learning?utm_source=wandb_docs&utm_medium=code&utm_campaign=tutorials)
    - [Machine Learning for Business Decision Optimization](https://www.wandb.courses/courses/decision-optimization?utm_source=wandb_docs&utm_medium=code&utm_campaign=tutorials)
- W&B Models 
    - [W&B 101](https://www.wandb.courses/courses/wandb-101?utm_source=wandb_docs&utm_medium=code&utm_campaign=tutorials)
    - [W&B 201: Model Registry](https://www.wandb.courses/courses/201-model-registry?utm_source=wandb_docs&utm_medium=code&utm_campaign=tutorials)<|MERGE_RESOLUTION|>--- conflicted
+++ resolved
@@ -14,12 +14,9 @@
 5. [Register models](/tutorials/models)
 6. [Iterate on LLMs](/tutorials/prompts)
 
-<<<<<<< HEAD
+
 ## Popular ML framework tutorials
 See the following tutorials for step by step information on how to use popular ML frameworks and libraries with W&B:
-=======
-## Use W&B with popular ML frameworks
->>>>>>> ad0d1cb0
 
 - [PyTorch](/tutorials/pytorch)
 - [PyTorch Lightning](/tutorials/lightning)
